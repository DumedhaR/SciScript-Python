--- conflicted
+++ resolved
@@ -28,17 +28,11 @@
 SciDriveHost = "https://www.scidrive.org"
 SkyQueryUrl = "http://voservices.net/skyquery/Api/V1"
 SkyServerWSurl = "https://skyserver.sdss.org"
-<<<<<<< HEAD
-DataRelease = "DR13"
-KeystoneTokenPath =  "/home/idies/keystone.token" #this path to the file containing the user's keystone token is hardcoded in the sciserver-compute environment
-version = "sciserver-v1.10.2" #sciserver release version
-=======
 RacmApiURL = "https://apps.sciserver.org/racm"
 DataRelease = "DR14"
 KeystoneTokenPath =  "/home/idies/keystone.token" #the path to the file containing the user's keystone token is hardcoded in the sciserver-compute environment
 version = "sciserver-v2.0.0" #sciserver release version
 ComputeJobDirectoryFile = "/home/idies/jobs.path" #the path to the file in the "Docker job container" that shows the directory path where the asynchronous compute job is being executed.
->>>>>>> 2aaa63cf
 
 def _load_config(filename):
     if os.path.exists(filename):
